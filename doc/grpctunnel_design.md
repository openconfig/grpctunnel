# TCP over gRPC Tunnel

**Contributors**:
James Protzman, Carl Lebsack, Rob Shakir

**February, 2019**
*Updated*: February 2021

<!-- MarkdownTOC -->

- [TCP over gRPC Tunnel](#tcp-over-grpc-tunnel)
  - [Objective](#objective)
  - [Background](#background)
  - [Overview](#overview)
  - [Detailed Design](#detailed-design)
    - [Tunnel Proto Design](#tunnel-proto-design)
    - [Data Message Fields](#data-message-fields)
      - [Tag Field](#tag-field)
      - [Data Field](#data-field)
      - [Close Field](#close-field)
    - [RegisterOp Message Fields](#registerop-message-fields)
    - [Session Message Fields](#session-message-fields)
      - [Tag Field](#tag-field-1)
      - [Accept Field](#accept-field)
      - [Target ID Field](#target-id-field)
      - [Target Type Field](#target-type-field)
      - [Error Field](#error-field)
    - [Target Message Fields](#target-message-fields)
      - [Op Field](#op-field)
      - [Accept / Target ID/ Target Type / Error Fields](#accept--target-id-target-type--error-fields)
    - [Subscription Message Fields](#subscription-message-fields)
      - [Op Field](#op-field-1)
      - [Accept Fields](#accept-fields)
      - [Target Type Fields](#target-type-fields)
      - [Error Fields](#error-fields)
    - [Handlers](#handlers)
    - [Tunnel Client](#tunnel-client)
    - [Tunnel Server](#tunnel-server)
    - [Target Registration](#target-registration)
    - [Subscription](#subscription)
    - [Bridge Mode](#bridge-mode)

<!-- /MarkdownTOC -->


## Objective

To create a transparent, bi-directional TCP-over-gRPC tunnel.


## Background

gRPC is a service based strictly around a client-server model in order to send a
gRPC request. gRPC Requests are executed on the server, and the result(s) are
returned to the client. If the client is unable to reach the server for any
reason, then it is not possible to send the request.

Common reasons that a gRPC client would be unable to communicate with a server
include:

*   the server is behind a firewall with ACLs preventing inbound connections
*   the server is behind a router implementing address translation (NAT)
*   other operational requirements which prevent outside connections

See the figure below for an example:

![gRPC Request Is Blocked at the Firewall / Router](images/grpctunnel-blocked-example.png "gRPC Request Is Blocked at the Firewall / Router")

Additional references and discussion:

[gRPC tunneling (Github issue)](https://github.com/grpc/grpc/issues/14101)
[gRPC-in-gRPC tunneling](https://github.com/jhump/grpctunnel)

## Overview

In the cases outlined above, it could be preferable to instantiate a connection
in reverse (server to client) between the gRPC client and server rather than
modifying the infrastructure between them. However, there is no mechanism built
into the gRPC library which supports reverse connections.

This document proposes an approach which will allow a gRPC client and server to
communicate using a TCP over gRPC tunnel. The tunnel will support external
connections from either endpoint over TCP and forward them using gRPC streams.
It’s possible that this tunnel could be used to forward more than gRPC traffic.

An overview of how the tunnel works from both client and server sides follows:

**Server side**:

1.  A new session, identified by a unique string, is requested from the tunnel
    server.
1.  The tunnel server forwards a request through the register stream.
1.  If the tunnel client can handle this request, it will do 2 things:
    1.  create a new tunnel stream to the tunnel server, and
    1.  call the tunnel client defined handler on the stream.
1.  The tunnel server will accept and return the stream.

More detail can be found in the [server section](#server) below.

**Client side**:

1.  A new session, identified by a unique string, is requested from the tunnel
    client.
1.  The tunnel client forwards a request through the register stream.
1.  The tunnel server will send an accepted request back to the tunnel client on
    the register stream.
2.  The tunnel client will
    1.  create a new tunnel stream to the tunnel server, and
    2.  return the stream.
3.  The tunnel server will accept the stream, and call the tunnel client defined
    handler.

More detail can be found in the [client section](#client) below.

The figure below illustrates the communication:

![gRPC Client and Server Communicate Through Tunnel](images/grpctunnel-client-server.png "gRPC Client and Server Communicate Through Tunnel")

## Detailed Design

### Tunnel Proto Design

```
service Tunnel {
  rpc Register(stream RegisterOp) returns (stream RegisterOp);
  rpc Tunnel(stream Data) returns (stream Data);
}

message Data {
  int32 tag = 1;
  bytes data = 2;
  bool close = 3;
}

message RegisterOp {
  oneof Registration {
    Target target = 1;
    Session session = 2;
    Subscription subscription = 3;
  }
}

enum TargetType {
  UNKNOWN = 0;
  SSH = 22;
  OPENFLOW = 6653;
  GNMI_GNOI = 9339;
  P4_RUNTIME = 9559;
}

message Target {
  enum TargetOp {
    UNKNOWN = 0;
    ADD = 1;
    REMOVE = 2;
  }
  TargetOp op = 1;
  bool accept = 2;
  string target = 3;
  string target_type = 4;
  string error = 5;
}

message Session {
  int32 tag = 1;
  bool accept = 2;
  string target = 3;
  string target_type = 4;
  string error = 5;
}


message Subscription {
  enum SubscriptionOp {
    UNKNOWN = 0;
    SUBCRIBE = 1;
    UNSUBCRIBE = 2;
  }
  SubscriptionOp op = 1;
  bool accept = 2;
  string target_type = 3;
  string error = 4;
}

```


**Tunnel protobuf definition**

The tunnel proto defines a gRPC service, `Tunnel`, which defines two rpc
methods:

1. a `Register` method which allows the tunnel server to request new tunnel
streams from the tunnel client using 
[RegisterOp messages](#registerop-message-fields), and
2. a `Tunnel` method, which is used to create new tunnel streams. These streams
forward the data from TCP streams over a bi-directional gRPC stream of [data
messages](#data-message-fields).

Each field is described in the next section.

### Data Message Fields

#### Tag Field

The tunnel `tag` field is used by the tunnel endpoints to ensure the correct
tunnel streams are used to forward the correct TCP client connections.

#### Data Field

The `data` field is used to encapsulate raw bytes received from the client code. 
This data will be forwarded, unchanged through the tunnel 
endpoints, to the proper destination. This allows the tunnel to potentially 
handle non-gRPC connections.

#### Close Field

The `close` field is used by the tunnel endpoints to know when forwarding has
finished - usually signalled by the TCP connection reaching EOF or going idle.
Once this boolean is set, the tunnel client and tunnel server will clean up the 
associated tunnel connections.

### RegisterOp Message Fields

RegisterOp can be one of Target, Session or Subscription message.

### Session Message Fields

#### Tag Field

The `tag` field in the register service is used by the tunnel endpoints to
request new tunnel streams for a certain tag.  This tag defines the set of tags
used by the [data message tag field](#tag-field). By default, the tunnel server
uses positive tags, and the tunnel client uses negative tags. They start at 1,
and -1, respectively to disambiguate 0.

#### Accept Field

The `accept` field is sent by the tunnel server to indicate that it added an
associated connection in its map. This allows a new tunnel session from the
tunnel client to be handled correctly.

#### Target ID Field

<<<<<<< HEAD
The `target_id` field is used by the register handler on either the tunnel
server or tunnel client to define what the handler function can handle. This is
=======
The `target` field is used by the register handler on either the tunnel
server or client to define what the handler function can handle. This is
>>>>>>> a11e4765
explained in more detail in the [handlers](#handler-field) sections below.

#### Target Type Field

The `target_type` represents the type of targets. It is use together with 
target in most cases.

#### Error Field

The `error` field is used by the tunnel client and tunnel server to exchange 
errors encountered when requesting new sessions.

### Target Message Fields

#### Op Field

The `op` field is used to represent different registration operations 
(ADD/REMOVE/UNKNOWN).

#### Accept / Target ID/ Target Type / Error Fields

These fields carry the same meaning as the corresponding fields in the Session 
message.

### Subscription Message Fields

#### Op Field

The `op` field is used to represent different subscription operations
(subscribe/unsubscribe/unknown).

#### Accept Fields

The `accept` field is sent by the tunnel server to indicate that the 
subscription is successful.

#### Target Type Fields

The `type_type` field is used to indicate the eligible targets. If it is empty, 
the server will assume that the tunnel client wants to subscribe everything.

#### Error Fields

The `error` field is used by the server to send back errors if the subscription 
is unsuccessful.


### Handlers

There are two handlers used by the tunnel: the register handler function, and
the handler function itself. The register handler function defines what the
handler function will accept. A handler function and register handler are
required on one end of the tunnel in order to forward traffic, as they handle
what is done with a stream on the opposing side of a new session request.

### Tunnel Client

A new client will be created and started using the `NewClient`. When the tunnel 
client is started, it will attempt to connect to the tunnel server over the 
register gRPC service. If it is successful, the tunnel client 
[registers](#target-registration) its target id and target type. If configured, 
the tunnel client will also [subscribe](#subscription) targets from the tunnel 
server. At this point, the tunnel server and section](#server) below will cover 
new session requests from the tunnel server perspective.

When `NewSession` is called on the tunnel client, it will send a register 
request to the tunnel server. The tunnel server will check if it can handle the 
register request via the tunnel server register handler. This handler will 
return an error if it cannot handle the requested session. If it can handle it, 
the tunnel server will send an accepted register session back to the tunnel 
client and the tunnel client will start a new tunnel stream, using the tunnel 
gRPC service. At this time, all register requests sent to the tunnel client 
should contain the accept message. The rationale is that the tunnel client will 
only receive requests from the tunnel server which are ready to have a new 
tunnel session created for them.

This stream is passed to the tunnel server handler function on the tunnel 
server, and returned to `NewSession` on the tunnel client side. See the timing 
diagram below.

![Successful NewSession on Client](images/grpctunnel-client-newsession.png "Successful NewSession on Client")

### Tunnel Server

A tunnel server will need to be created using `grpc.NewServer` and the exported
`NewServer` method from this tunnel package.  Once the tunnel server is 
listening, it will accept a connection from a tunnel client. The new tunnel 
server will then wait for new session requests.

When `NewSession` is called on the tunnel server, it will send a register 
request, with an accept to the tunnel client. The tunnel client will then check if 
it can handle the request, and if it can, it will create a new tunnel session 
to the tunnel server. The tunnel session is then forwarded to the tunnel client 
handler function on the tunnel client, and returned to the `NewSession` request 
on the tunnel server.

### Target Registration

During registration, a client will send a `Target` message to register its
target (ID and type). The tunnel server will check if the target is already 
registered. It will return an error message not accepted (e.g. target already 
exists) or return an accepted acknowledgement message otherwise. A target 
addition handler will be called.

Once the tunnel is up running, subsequent addition and deletion of targets are 
also supported.

### Subscription

During registration, a client sends an `subscription` message to subscribe
targets from the tunnel server. The subscription can be either by target type 
or everything if the `target_type` field is empty. Once the tunnel server 
receives the subscription, it will send a list of filtered targets back to 
client as `Target` message. After sending the whole list, it sends an accepted 
message. The tunnel server will also send updates to all corresponding 
subscribers when a target is added or deleted.

Once the tunnel is up running, subsequent subscription and unsubscription are 
also supported.

### Bridge Mode

The bridge mode is a special session initiated from a client, where the
requested target is `remote` to tunnel server. It is initiated in the same way 
as non-bridge session via `NewSession` while the target ID and type corresponds 
to a `remote` target for the tunnel server.

Upon receiving such request, tunnel server will check if the request corresponds
to a`remote` target (otherwise, it will be treated as a normal new session 
request as in [Client](#client)). Next, the bridge reigster handler and tunnel 
handler will be called, where it will call `NewSession` to create  a new session
to the `remote` client, and start a continuous bi-direcitonal copy between the 
newly created session (with the `remote` client) and the session with the 
original client.<|MERGE_RESOLUTION|>--- conflicted
+++ resolved
@@ -242,13 +242,8 @@
 
 #### Target ID Field
 
-<<<<<<< HEAD
-The `target_id` field is used by the register handler on either the tunnel
-server or tunnel client to define what the handler function can handle. This is
-=======
 The `target` field is used by the register handler on either the tunnel
 server or client to define what the handler function can handle. This is
->>>>>>> a11e4765
 explained in more detail in the [handlers](#handler-field) sections below.
 
 #### Target Type Field
