module github.com/openconfig/grpctunnel

go 1.14

require (
	github.com/cenkalti/backoff/v4 v4.1.1
<<<<<<< HEAD
	github.com/google/go-cmp v0.5.9 // indirect
=======
	golang.org/x/net v0.7.0 // indirect
	google.golang.org/genproto v0.0.0-20210811021853-ddbe55d93216 // indirect
	google.golang.org/grpc v1.40.0
	google.golang.org/protobuf v1.27.1
	golang.org/x/sys v0.1.0 // indirect
	golang.org/x/text v0.3.7 // indirect
>>>>>>> cddc08d3
	github.com/openconfig/gnmi v0.10.0
	golang.org/x/net v0.0.0-20221014081412-f15817d10f9b // indirect
	golang.org/x/sys v0.4.0 // indirect
	golang.org/x/text v0.3.8 // indirect
	google.golang.org/genproto v0.0.0-20221024183307-1bc688fe9f3e // indirect
	google.golang.org/grpc v1.51.0-dev
	google.golang.org/protobuf v1.28.1
)<|MERGE_RESOLUTION|>--- conflicted
+++ resolved
@@ -1,19 +1,16 @@
 module github.com/openconfig/grpctunnel
 
-go 1.14
+go 1.20
 
 require (
 	github.com/cenkalti/backoff/v4 v4.1.1
-<<<<<<< HEAD
 	github.com/google/go-cmp v0.5.9 // indirect
-=======
 	golang.org/x/net v0.7.0 // indirect
 	google.golang.org/genproto v0.0.0-20210811021853-ddbe55d93216 // indirect
 	google.golang.org/grpc v1.40.0
 	google.golang.org/protobuf v1.27.1
 	golang.org/x/sys v0.1.0 // indirect
 	golang.org/x/text v0.3.7 // indirect
->>>>>>> cddc08d3
 	github.com/openconfig/gnmi v0.10.0
 	golang.org/x/net v0.0.0-20221014081412-f15817d10f9b // indirect
 	golang.org/x/sys v0.4.0 // indirect
